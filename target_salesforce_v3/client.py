"""SalesforceV3 target sink class, which handles writing streams."""

from __future__ import annotations

import re

import backoff
import requests

from backports.cached_property import cached_property
from datetime import datetime

from singer_sdk.exceptions import FatalAPIError, RetriableAPIError
from singer_sdk.sinks import RecordSink

from target_salesforce_v3.auth import SalesforceV3Authenticator

from target_hotglue.sinks import HotglueSink


class TargetSalesforceQuotaExceededException(Exception):
    pass


class MissingRequiredFieldException(Exception):
    pass


class NoCreatableFieldsException(Exception):
    pass


class SalesforceV3Sink(HotglueSink, RecordSink):
    """SalesforceV3 target sink class."""

    def __init__(self, *args, **kwargs):
        super().__init__(*args, **kwargs)
        self.api_version = self.config.get("api_version", "55.0").replace("v", "")

    @property
    def permission_set_ids(self):
        params = {"q": "SELECT Id FROM PermissionSet"}
        response = self.request_api("GET", endpoint="query", params=params, headers={"Content-Type": "application/json"})
        return [r["Id"] for r in response.json()["records"]]

    @property
    def http_headers(self) -> dict:
        """Return the http headers needed."""
        headers = {}
        headers["Content-Type"] = "application/json"
        headers.update(self.authenticator.auth_headers or {})
        if "user_agent" in self.config:
            headers["User-Agent"] = self.config.get("user_agent")
        return headers

    def get_fields_for_object(self, object_type):
        """Check if Salesforce has an object type and fetches its fields."""
        req = self.request_api("GET", endpoint="sobjects/")
        for object in req.json().get("sobjects", []):
            if object["name"] == object_type or object["label"] == object_type or object["labelPlural"] == object_type:
                obj_req = self.request_api("GET", endpoint=f"sobjects/{object['name']}/describe").json()
                return {f["name"]: f for f in obj_req.get("fields", [])}

<<<<<<< HEAD
=======

>>>>>>> a7105624
    def validate_response(self, response: requests.Response) -> None:
        """Validate HTTP response."""
        if response.status_code in [429] or 500 <= response.status_code < 600:
            msg = self.response_error_message(response)
            raise RetriableAPIError(msg, response)
        elif 400 <= response.status_code < 500:
            try:
                msg = response.text
            except:
                msg = self.response_error_message(response)
            raise FatalAPIError(msg)

    def response_error_message(self, response: requests.Response) -> str:
        """Build error message for invalid http statuses."""
        if 400 <= response.status_code < 500:
            error_type = "Client"
        else:
            error_type = "Server"

        return (
            f"{response.status_code} {error_type} Error: "
            f"{response.reason} for path: {self.endpoint}"
        )

    def check_salesforce_limits(self, response):
        limit_info = response.headers.get("Sforce-Limit-Info")
        quota_percent_total = 80

        match = re.search("^api-usage=(\d+)/(\d+)$", limit_info)
        if match is None:
            return
        remaining, allotted = map(int, match.groups())

        self.logger.info("Used %s of %s daily REST API quota", remaining, allotted)
        percent_used_from_total = (remaining / allotted) * 100

        if percent_used_from_total > quota_percent_total:
            total_message = (
                "Salesforce has reported {}/{} ({:3.2f}%) total REST quota "
                "used across all Salesforce Applications. Terminating "
                "replication to not continue past configured percentage "
                "of {}% total quota."
            ).format(remaining, allotted, percent_used_from_total, quota_percent_total)
            raise TargetSalesforceQuotaExceededException(total_message)

    @backoff.on_exception(
        backoff.expo,
        (RetriableAPIError, requests.exceptions.ReadTimeout),
        max_tries=5,
        factor=2,
    )
    def _request(
        self, http_method, endpoint, params=None, request_data=None, headers=None
    ) -> requests.PreparedRequest:
        """Prepare a request object."""
        url = self.url(endpoint)
        headers = self.http_headers

        response = requests.request(
            method=http_method,
            url=url,
            params=params,
            headers=headers,
            json=request_data
        )
        self.validate_response(response)
        return response

    def request_api(self, http_method, endpoint=None, params=None, request_data=None, headers=None):
        """Request records from REST endpoint(s), returning response records."""
        resp = self._request(http_method, endpoint, params, request_data, headers)
        self.check_salesforce_limits(resp)
        return resp

    def upsert_record(self, record: dict, context: dict) -> None:
        """Process the record."""
        state_updates = dict()
        # Getting custom fields from record
        # self.process_custom_fields(record)

        fields = self.sf_fields_description()

        for field in fields["external_ids"]:
            if record.get(field):
                try:
                    update_record = record.copy()
                    update_record.pop(field)
                    url = "/".join([self.endpoint, field, record[field]])
                    response = self.request_api(
                        "PATCH", endpoint=url, request_data=update_record
                    )
                    id = response.json().get("id")
                    self.logger.info(f"{self.name} updated with id: {id}")
                    return id, True, state_updates
                except:
                    self.logger.info(f"{field} with id {record[field]} does not exist.")

        if "Id" in record:
            if "ContactId" in record.keys():
                del record["ContactId"]
            id = record.pop("Id")
            url = "/".join([self.endpoint, id])
            response = self.request_api("PATCH", endpoint=url, request_data=record)
            response.raise_for_status()
            self.logger.info(f"{self.name} updated with id: {id}")
            return id, True, state_updates

        response = self.request_api("POST", request_data=record)
        try:
            id = response.json().get("id")
            self.logger.info(f"{self.name} created with id: {id}")
            return id, True, state_updates
        except:
            pass

    @property
    def authenticator(self):
        url = self.url()
        return SalesforceV3Authenticator(
            self._target,
            url
        )

    @staticmethod
    def clean_dict_items(dict):
        return {k: v for k, v in dict.items() if v not in [None, ""]}

    def clean_payload(self, item):
        item = self.clean_dict_items(item)
        output = {}
        for k, v in item.items():
            if isinstance(v, datetime):
                dt_str = v.strftime("%Y-%m-%dT%H:%M:%S%z")
                if len(dt_str) > 20:
                    output[k] = f"{dt_str[:-2]}:{dt_str[-2:]}"
                else:
                    output[k] = dt_str
            elif isinstance(v, dict):
                output[k] = self.clean_payload(v)
            else:
                output[k] = v
        return output

    def url(self, endpoint=None):
        if not endpoint:
            endpoint = self.endpoint
        instance_url = self.config.get("instance_url")
        if not instance_url:
            raise Exception("instance_url not defined in config")
        return f"{instance_url}/services/data/v{self.api_version}/{endpoint}"

    def validate_input(self, record: dict):
        return self.unified_schema(**record).dict()

    def sf_fields(self, object_type=None):
        if not object_type:
            sobject = self.request_api("GET", f"{self.endpoint}/describe/")
        else:
            sobject = self.request_api("GET", f"sobjects/{object_type}/describe/")
        return [f for f in sobject.json()["fields"]]

    def sf_fields_description(self, object_type=None):
        fld = self.sf_fields(object_type=object_type)
        fields = {}
        fields["createable"] = [
            f["name"] for f in fld if f["createable"] and not f["custom"]
        ]
        fields["custom"] = [
            f["name"] for f in fld if f["custom"]
        ]
        fields["createable_not_default"] = [
            f["name"]
            for f in fld
            if f["createable"] and not f["defaultedOnCreate"] and not f["custom"]
        ]
        fields["required"] = [
            f["name"]
            for f in fld
            if not f["nillable"] and f["createable"] and not f["defaultedOnCreate"]
        ]
        fields["external_ids"] = [f["name"] for f in fld if f["externalId"]]
        fields["pickable"] = {}
        for field in fld:
            if field["picklistValues"]:
                fields["pickable"][field["name"]] = [
                    p["label"] for p in field["picklistValues"] if p["active"]
                ]
        return fields

    def get_pickable(self, record_field, sf_field, default=None, select_first=False):
        fields_dict = self.sf_fields_description()
        pickable_fields = fields_dict["pickable"]
        if sf_field not in pickable_fields:
            return default
        valid_options = [re.sub(r'\W+', '', choice).lower() for choice in pickable_fields[sf_field]]
        nice_valid_options = [choice for choice in pickable_fields[sf_field]]

        if record_field not in valid_options:
            if select_first:
                self.logger.warning(
                    f"Using {nice_valid_options[0]} as {sf_field} {record_field} is not valid, valid values are {nice_valid_options}"
                )
                record_field = valid_options[0]
            else:
                record_field = default
        else:
            record_field = nice_valid_options[valid_options.index(record_field)]
        return record_field

    def sf_field_detais(self, field_name):
        fields = self.sf_fields
        return next((f for f in fields if f["name"] == field_name), None)

    def validate_output(self, mapping):
        mapping = self.clean_payload(mapping)
        payload = {}
        fields_dict = self.sf_fields_description()
        if not fields_dict["createable"]:
            raise NoCreatableFieldsException(f"No creatable fields for stream {self.name} stream, check your permissions")
        for k, v in mapping.items():
            if k.endswith("__c") or k in fields_dict["createable"] + ["Id"]:
                payload[k] = v

        # required = self.sf_fields_description["required"]
        # for req_field in required:
        #     if req_field not in payload:
        #         raise MissingRequiredFieldException(req_field)
        return payload

    def query_sobject(self, query, fields):
        params = {"q": query}
        response = self.request_api("GET", endpoint="query", params=params)
        response = response.json()["records"]
        return [{k: v for k, v in r.items() if k in fields} for r in response]

    def process_custom_fields(self, record) -> None:
        """
            Process the custom fields for Salesforce,
            creating unexsisting custom fields based on the present custom fields available in the record.

            Inputs:
            - record
        """

        # If the config.json does not specify to create the custom fields
        # automatically, then just don't execute this function
        if not self.config.get('create_custom_fields', False):
            return None

        # Checking if the custom fields already exist in
        fields_dict = self.sf_fields_description()
        salesforce_custom_fields = fields_dict['custom']

        for cf in record:
            cf_name = cf['name']
            if not cf_name.endswith('__c'):
                cf_name+='__c'
            if cf_name not in salesforce_custom_fields:
                # If there's a custom field in the record that is not in Salesforce
                # create it
                self.add_custom_field(cf['name'], label = cf.get('label'))

        return None

    def add_custom_field(self,cf,label=None):
        if not label:
            label = cf

        if not cf.endswith('__c'):
            cf += '__c'
        # Getting token and building the payload
        access_token = self.http_headers['Authorization'].replace('Bearer ','')
        sobject = self.endpoint.replace('sobjects/','')

        if sobject == 'Task':
            # If it's a task's custom field we need to create it under
            # `Activity` sObject, so we change `Task` -> `Activity`
            sobject = 'Activity'

        url = self.url(
            f"services/Soap/m/{self.api_version}"
        ).replace(
            f'services/data/v{self.api_version}/',''
        )

        # If the new custom field is an external id it needs to contain 'externalid'
        external_id = 'true' if 'externalid' in cf.lower() else 'false'

        xml_payload = f"""<s:Envelope xmlns:s="http://schemas.xmlsoap.org/soap/envelope/">
                            <s:Header>
                                <h:SessionHeader xmlns:h="http://soap.sforce.com/2006/04/metadata"
                                xmlns="http://soap.sforce.com/2006/04/metadata"
                                xmlns:xsi="http://www.w3.org/2001/XMLSchema-instance"
                                xmlns:xsd="http://www.w3.org/2001/XMLSchema">
                                <sessionId>{access_token}</sessionId>
                                </h:SessionHeader>
                            </s:Header>
                            <s:Body xmlns:xsi="http://www.w3.org/2001/XMLSchema-instance"
                                xmlns:xsd="http://www.w3.org/2001/XMLSchema">
                                <createMetadata xmlns="http://soap.sforce.com/2006/04/metadata">
                                <metadata xsi:type="CustomField">
                                    <fullName>{sobject}.{cf}</fullName>
                                    <label>{label}</label>
                                    <externalId>{external_id}</externalId>
                                    <type>Text</type>
                                    <length>100</length>
                                </metadata>
                                </createMetadata>
                            </s:Body>
                        </s:Envelope>"""

        response = requests.request(
            method="POST",
            url=url,
            headers={'Content-Type':"text/xml","SOAPAction":'""'},
            data=xml_payload
        )
        self.validate_response(response)

        # update field permissions for custom field per profile
        if sobject == 'Activity':
            # But then, we need to add the permissions to the Task sObject
            # So we change it back again from `Activity` -> `Task`
            sobject = 'Task'
        for permission_set_id in getattr(self, "permission_set_ids", []):
            self.update_field_permissions(permission_set_id, sobject_type=sobject, field_name=f"{sobject}.{cf}")

    def update_field_permissions(self,permission_set_id, sobject_type, field_name):
        payload = {
            "allOrNone": True,
            "compositeRequest": [
                {
                    "referenceId": "NewFieldPermission",
                    "body": {
                        "ParentId": permission_set_id,
                        "SobjectType": sobject_type,
                        "Field": field_name,
                        "PermissionsEdit": "true",
                        "PermissionsRead": "true"
                    },
                    "url": f"/services/data/v{self.api_version}/sobjects/FieldPermissions/",
                    "method": "POST"
                }
            ]
        }

        response = self.request_api("POST", endpoint="composite", request_data=payload, headers={"Content-Type": "application/json"})
        self.logger.info(f"Field permission for {field_name} updated for permission set {permission_set_id}, response: {response.text}")<|MERGE_RESOLUTION|>--- conflicted
+++ resolved
@@ -61,10 +61,6 @@
                 obj_req = self.request_api("GET", endpoint=f"sobjects/{object['name']}/describe").json()
                 return {f["name"]: f for f in obj_req.get("fields", [])}
 
-<<<<<<< HEAD
-=======
-
->>>>>>> a7105624
     def validate_response(self, response: requests.Response) -> None:
         """Validate HTTP response."""
         if response.status_code in [429] or 500 <= response.status_code < 600:
